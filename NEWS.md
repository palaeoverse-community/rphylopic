--- conflicted
+++ resolved
@@ -7,13 +7,10 @@
 * switched to {maps} package in base R advanced vignette
 * added filter (license) argument to get_uuid, pick_phylo, add_phylopic_base, add_phylopic, and geom_phylopic (#72)
 * added img argument to get_uuid and get_attribution
-<<<<<<< HEAD
 * added verbose argument (calls get_attribution) to geom_phylopic, add_phylopic, and add_phylopic_base (#71)
-=======
 * split out the functionality of the color argument/aesthetic to color (silhouette outline) and fill (silhouette) arguments/aesthetics in add_phylopic, geom_phylopic, and add_phylopic_base (#58)
   * when only the color argument/aesthetic is specified, it is copied to the fill argument/aesthetic (maintaining mostly backwards compatibility with old code)
 * added plot and print methods for silhouette objects (#73)
->>>>>>> c19c760f
 
 # rphylopic 1.1.1
 
