# rphylopic (development version)

<<<<<<< HEAD
* added browse_phylopic function (#60)
=======
* added preview argument to get_phylopic (#59)
>>>>>>> af64c2de

# rphylopic 1.1.1

* Minor fixes for Fedora
* Better handling of malformed Picture objects

# rphylopic 1.1.0

* added functions for transforming PhyloPic silhouettes (flipping and rotating)
* save_phylopic bg argument updated to be "transparent" by default
* added geom_phylopic (#25)
* vectorized add_phylopic and add_phylopic_base (#42)
* recolor_phylopic now removes white backgrounds by default
* fixed the handling of alpha values
* get_phylopic can now return any size raster image (#50)
* removed the "thumbnail" and "twitter" format options for get_phylopic
* fixed how silhouettes are gathered from PhyloPic (#51)
* pick_phylopic updated to allow visualization of multiple silhouettes at once (#43)
* fixed add_phylopic_base for multi-panel figures
* added three vignettes (#49, #55)

# rphylopic 1.0.0

* rphylopic has now been transferred to the Palaeoverse community (new maintainer: William Gearty and author: Lewis Jones)
* The package has been updated to work with PhyloPic API ver. >=2.1.1
* The package has been reworked to its core functionality of fetching silhouettes and plotting them in base R and ggplot2:
  * get_uuid: this function enables users to get uuid(s) associated with a taxonomic name (new function)
  * get_phylopic: this function enables users to get the PhyloPic silhouette associated with a specific uuid (replaces image_get)
  * pick_phylopic: this function enables users to pick specific PhyloPic silhouettes when multiple are available for a given taxonomic name (new function)
  * add_phylopic_base: this function retains it's core functionality and is used to add a silhouette to a base R plot (updated from add_phylopic_base)
  * add_phylopic: this function retains it's core functionality and is used to add a silhouette to a ggplot2 (updated from add_phylopic)
  * get_attribution: this function enables users to get the attribution data associated with a specific uuid (new function)
  * save_phylopic: this function enables users to save PhyloPic silhouettes using various formats (replaces save_png)
  

# rphylopic 0.3.4

### NEW FEATURES

* New exported function: `gather_images` 
* New internal functions in *zzz.R*: 
  + `check_for_a_pkg`
  + `messager`
  + `message_parallel` 

# rphylopic 0.3.0

### NEW FEATURES

* PDF cheatsheet and hex sticker added, from @GabsPalomo (#24)

### MINOR IMPROVEMENTS

* fix to `add_phylopic_base()`: remove use of `par()` internally, better behavior (#26) (#28)

### DEFUNCT

* `plot_phylopic_base()` was removed, see `?add_phylopic_base` (#27) (#28)


# rphylopic 0.2.0

### NEW FEATURES

* released to CRAN<|MERGE_RESOLUTION|>--- conflicted
+++ resolved
@@ -1,10 +1,7 @@
 # rphylopic (development version)
 
-<<<<<<< HEAD
 * added browse_phylopic function (#60)
-=======
 * added preview argument to get_phylopic (#59)
->>>>>>> af64c2de
 
 # rphylopic 1.1.1
 
