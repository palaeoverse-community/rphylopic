--- conflicted
+++ resolved
@@ -5,12 +5,9 @@
 * added browse_phylopic function (#60)
 * added preview argument to get_phylopic (#59)
 * switched to {maps} package in base R advanced vignette
-<<<<<<< HEAD
 * geom_phylopic now properly handles a single unlisted image object passed to the "img" parameter (#75)
-=======
 * added filter (license) argument to get_uuid, pick_phylo, add_phylopic_base, add_phylopic, and geom_phylopic (#72)
 * added img argument to get_uuid and get_attribution
->>>>>>> bf55b599
 
 # rphylopic 1.1.1
 
