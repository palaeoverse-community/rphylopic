--- conflicted
+++ resolved
@@ -42,13 +42,10 @@
   gg <- ggplot(df) +
     geom_phylopic(aes(x = x, y = y), img = -5)
   expect_error(plot(gg))
-<<<<<<< HEAD
-  gg <- ggplot(df) +
-    geom_phylopic(aes(x = x, y = y), name = "asdfghjkl")
-  expect_warning(plot(gg))
-  gg <- ggplot(df) +
-    geom_phylopic(aes(x = x, y = y), uuid = "asdfghjkl")
-  expect_warning(plot(gg))
+  suppressWarnings(expect_warning(ggplot_build(ggplot(df) +
+    geom_phylopic(aes(x = x, y = y), name = "asdfghjkl"))))
+  suppressWarnings(expect_warning(ggplot_build(ggplot(df) +
+    geom_phylopic(aes(x = x, y = y), uuid = "asdfghjkl"))))
 })
 
 test_that("phylopic_key_glyph works", {
@@ -68,10 +65,4 @@
   
   gg <- gg + theme(legend.key.size = grid::unit(5, "lines"))
   expect_doppelganger("phylopic_key_glyph with larger glyphs", gg)
-=======
-  suppressWarnings(expect_warning(ggplot_build(ggplot(df) +
-    geom_phylopic(aes(x = x, y = y), name = "asdfghjkl"))))
-  suppressWarnings(expect_warning(ggplot_build(ggplot(df) +
-    geom_phylopic(aes(x = x, y = y), uuid = "asdfghjkl"))))
->>>>>>> 337f4e55
 })