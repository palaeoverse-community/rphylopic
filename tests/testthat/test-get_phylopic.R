--- conflicted
+++ resolved
@@ -13,12 +13,6 @@
   expect_error(get_phylopic(uuid = c("1", 2)))
   expect_error(get_phylopic(uuid = NULL))
   expect_error(get_phylopic(uuid = uuid, format = "VHS"))
-<<<<<<< HEAD
-  expect_error(get_phylopic(uuid = uuid, preview = "TRUE"))
-  
-=======
-
->>>>>>> 7c5207ba
   # 512 was deprecated for format
   expect_warning(get_phylopic(uuid = "c8f71c27-71db-4b34-ac2d-e97fea8762cf",
                               format = "512"))
