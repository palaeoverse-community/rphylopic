#' Geom for adding PhyloPic silhouettes to a plot
#'
#' This geom acts like [ggplot2::geom_point()], except that the specified
#' silhouettes are used as points. Silhouettes can be specified by their `name`,
#' `uuid`, or image objects (`img`).
#'
#' @details One (and only one) of the `img`, `name`, or `uuid` aesthetics must
#'   be specified. The `img` aesthetic can be
#'   [Picture][grImport2::Picture-class] objects or png array objects, e.g.,
#'   from using [get_phylopic()]. Use the `x` and `y` aesthetics to place the
#'   silhouettes at specified positions on the plot. The `size` aesthetic
#'   specifies the height of the silhouettes in the units of the y axis. The
#'   aspect ratio of the silhouettes will always be maintained.
#'
#'   The `color` (default: "black"), `fill` (default: NA), and `alpha` (default:
#'   1) aesthetics can be used to change the outline color, fill color, and
#'   transparency (outline and fill) of the silhouettes, respectively. If
#'   `color` is specified and `fill` is NA the outline and fill color will be
#'   the same. If "original" is specified for the `color` aesthetic, the
#'   original color of the silhouette outline will be used (usually the same as
#'   "transparent"). If "original" is specified for the `fill` aesthetic, the
#'   original color of the silhouette body will be used (usually the same as
#'   "black").
#'
#'   The `horizontal` and `vertical` aesthetics can be used to flip the
#'   silhouettes. The `angle` aesthetic can be used to rotate the silhouettes.
#'   When specifying a horizontal and/or vertical flip **and** a rotation, the
#'   flip(s) will always occur first. If you would like to customize this
#'   behavior, you can flip and/or rotate the image within your own workflow
#'   using [flip_phylopic()] and [rotate_phylopic()].
#'
#'   Note that png array objects can only be rotated by multiples of 90 degrees.
#'   Also, outline colors do not currently work for png array objects.
#'
#' @section Aesthetics: geom_phylopic understands the following aesthetics:
#'
#' - **x** (required)
#' - **y** (required)
#' - **img/uuid/name** (one, and only one, required)
#' - size
#' - color/colour
#' - fill
#' - alpha
#' - horizontal
#' - vertical
#' - angle
#'
#'   Learn more about setting these aesthetics in [add_phylopic()].
#'
#' @param show.legend logical. Should this layer be included in the legends?
#'   `FALSE`, the default, never includes, `NA` includes if any aesthetics are
#'   mapped, and `TRUE` always includes. It can also be a named logical vector
#'   to finely select the aesthetics to display.
#' @param remove_background \code{logical}. Should any white background be
#'   removed from the silhouette(s)? See [recolor_phylopic()] for details.
<<<<<<< HEAD
#' @param verbose \code{logical}. Should the attribution information for the
#'   used silhouette(s) be printed to the console (see [get_attribution()])?
=======
#' @param filter \code{character}. Filter by usage license if using the `name`
#'   aesthetic. Use "by" to limit results to images which do not require
#'   attribution, "nc" for images which allows commercial usage, and "sa" for
#'   images without a StandAlone clause. The user can also combine these
#'   filters as a vector.
>>>>>>> c19c760f
#' @inheritParams ggplot2::layer
#' @inheritParams ggplot2::geom_point
#' @inheritParams pick_phylopic
#' @importFrom ggplot2 layer
#' @export
#' @examples
#' library(ggplot2)
#' df <- data.frame(x = c(2, 4), y = c(10, 20), name = c("cat", "walrus"))
#' ggplot(df) +
#'   geom_phylopic(aes(x = x, y = y, name = name),
#'                 color = "purple", size = 10) +
#'   facet_wrap(~name) +
#'   coord_cartesian(xlim = c(1,6), ylim = c(5, 30))
geom_phylopic <- function(mapping = NULL, data = NULL,
                          stat = "identity", position = "identity",
                          ...,
                          na.rm = FALSE,
                          show.legend = FALSE,
                          inherit.aes = TRUE,
                          remove_background = TRUE,
<<<<<<< HEAD
                          verbose = FALSE) {
=======
                          filter = NULL) {
>>>>>>> c19c760f
  if (!is.logical(remove_background)) {
    stop("`remove_background` should be a logical value.")
  }
  if (!is.logical(verbose)) {
    stop("`verbose` should be a logical value.")
  }
  layer(
    data = data,
    mapping = mapping,
    stat = stat,
    geom = GeomPhylopic,
    position = position,
    show.legend = show.legend,
    inherit.aes = inherit.aes,
    params = list(
      na.rm = na.rm,
      remove_background = remove_background,
<<<<<<< HEAD
      verbose = verbose,
=======
      filter = filter,
>>>>>>> c19c760f
      ...
    )
  )
}

#' @importFrom ggplot2 ggproto ggproto_parent Geom aes remove_missing
#' @importFrom grid gTree gList nullGrob
GeomPhylopic <- ggproto("GeomPhylopic", Geom,
  required_aes = c("x", "y"),
  non_missing_aes = c("size", "alpha", "color",
                      "horizontal", "vertical", "angle"),
  optional_aes = c("img", "name", "uuid"), # one and only one of these
  default_aes = aes(size = 1.5, alpha = 1,
                    color = "black", fill = NA,
                    horizontal = FALSE, vertical = FALSE, angle = 0),
<<<<<<< HEAD
  extra_params = c("na.rm", "remove_background", "verbose", "filter"),
  setup_data = function(data, params) {
=======
  use_defaults = function(self, data, params = list(), modifiers = aes()) {
    # if fill isn't specified in the original data, copy over the colour column
    col_fill <- c("colour", "fill") %in% colnames(data) |
      c("colour", "fill") %in% names(params)
    data <- ggproto_parent(Geom, self)$use_defaults(data, params, modifiers)
    if (col_fill[1] && !col_fill[2]) {
      data$fill <- data$colour
    }
    data
  },
  draw_panel = function(self, data, panel_params, coord, na.rm = FALSE,
                        remove_background = TRUE, filter = NULL) {
    if (is.list(filter)) filter <- filter[[1]]
    # Clean and transform data
    data <- remove_missing(data, na.rm = na.rm, c("img", "name", "uuid"))
    data <- coord$transform(data, panel_params)

>>>>>>> c19c760f
    # Check that aesthetics are valid
    if (any(data$alpha > 1 | data$alpha < 0)) {
      stop("`alpha` must be between 0 and 1.")
    }
    # Check that only one silhouette aesthetic exists
    data_cols <- sapply(c("img", "name", "uuid"),
                        function(col) col %in% colnames(data))
    param_cols <- sapply(c("img", "name", "uuid"),
                         function(col) col %in% names(params))
    cols <- data_cols | param_cols
    if (sum(cols) != 1) {
      stop(paste("Must specify one (and only one) of the `img`, `name`, or",
                 "`uuid` aesthetics."))
    }
    
    # Check supplied data types and retrieve silhouettes if need be
    if (cols["name"]) {
      if (!params$verbose) {
        warning(paste("You've used the `name` aesthetic/argument. You may want",
                      "to use `verbose = TRUE` to get attribution information",
                      "for the silhouette(s)."), call. = FALSE)
      }
      names <- if (data_cols["name"]) data$name else params$name
      if (!is.character(names)) {
        stop("The `name` aesthetic should be of class character.")
      }
      # Get PhyloPic for each unique name
      name_unique <- unique(names)
      imgs <- sapply(name_unique, function(name) {
<<<<<<< HEAD
        uuid <- tryCatch(get_uuid(name = name),
                         error = function(cond) NA)
        if (is.na(uuid)) {
          warning(paste0("`name` ", '"', name, '"',
                         " returned no PhyloPic results."), call. = FALSE)
=======
        url <- tryCatch(get_uuid(name = name, url = TRUE, filter = filter),
                        error = function(cond) NA)
        if (is.na(url)) {
          text <- paste0("`name` ", '"', name, '"')
          if (!is.null(filter)) {
            text <- paste0(text, " with `filter` ", '"',
                           paste0(filter, collapse = "/"), '"')
          }
          warning(paste0(text, " returned no PhyloPic results."))
>>>>>>> c19c760f
          return(NULL)
        }
        get_phylopic(uuid)
      })
      imgs <- imgs[names]
    } else if (cols["uuid"]) {
      uuids <- if (data_cols["uuid"]) data$uuid else params$uuid
      if (!is.character(uuids)) {
        stop("The `uuid` aesthetic should be of class character.")
      }
      # Get PhyloPic for each unique uuid
      uuid_unique <- unique(uuids)
      imgs <- sapply(uuid_unique, function(uuid) {
        img <- tryCatch(get_phylopic(uuid),
                        error = function(cond) NULL)
        if (is.null(img)) {
          warning(paste0('"', uuid, '"', " is not a valid PhyloPic `uuid`."),
                  call. = FALSE)
        }
        img
      })
      imgs <- imgs[uuids]
    } else {
      imgs <- if (data_cols["img"]) data$img else params$img
      if (any(sapply(imgs, function(img) {
        !is(img, "Picture") && !is.array(img)
      }))) {
        stop(paste("The `img` aesthetic should be of class Picture (for a",
                   "vector image) or class array (for a raster image)."))
      }
    }
    if (params$verbose) {
      get_attribution(img = imgs, text = TRUE)
    }
    data$name <- NULL
    data$uuid <- NULL
    data$img <- imgs
    data
  },
  draw_panel = function(self, data, panel_params, coord, na.rm = FALSE,
                        remove_background = TRUE, verbose = FALSE) {
    # Clean and transform data
    data <- remove_missing(data, na.rm = na.rm, c("img", "name", "uuid"))
    data <- coord$transform(data, panel_params)

    # Calculate height as percentage of y limits
    # (or r limits for polar coordinates)
    if ("y.range" %in% names(panel_params)) {
      heights <- data$size / diff(panel_params$y.range)
    } else if ("r.range" %in% names(panel_params)) {
      heights <- data$size / diff(panel_params$r.range)
    } else {
      heights <- data$size
    }
    # Hack to make silhouettes the full height of the plot
    heights[is.infinite(heights)] <- 1

    # Make a grob for each silhouette
    grobs <- lapply(seq_len(nrow(data)), function(i) {
      if (is.null(data$img[[i]])) {
        nullGrob()
      } else {
<<<<<<< HEAD
        phylopicGrob(data$img[[i]], data$x[i], data$y[i], heights[i],
                     data$colour[i], data$alpha[i],
=======
        phylopicGrob(imgs[[i]], data$x[i], data$y[i], heights[i],
                     data$colour[i], data$fill[i], data$alpha[i],
>>>>>>> c19c760f
                     data$horizontal[i], data$vertical[i], data$angle[i],
                     remove_background)
      }
    })
    # Return the grobs as a gTree
    ggname("geom_phylopic", gTree(children = do.call(gList, grobs)))
  }
)

#' @importFrom grImport2 pictureGrob
#' @importFrom grid rasterGrob gList gTree nullGrob
#' @importFrom methods slotNames
phylopicGrob <- function(img, x, y, height, color, fill, alpha,
                         horizontal, vertical, angle,
                         remove_background) {
  # modified from add_phylopic for now
  if (horizontal || vertical) img <- flip_phylopic(img, horizontal, vertical)
  if (!is.na(angle) && angle != 0) img <- rotate_phylopic(img, angle)

  # recolor if necessary
  color <- if (is.na(color) || color == "original") NULL else color
  if (is.na(fill)) fill <- color
  fill <- if (!is.null(fill) && fill == "original") NULL else fill
  img <- recolor_phylopic(img, alpha, color, fill, remove_background)

  # grobify
  if (is(img, "Picture")) { # svg
    if ("summary" %in% slotNames(img) &&
        all(c("xscale", "yscale") %in% slotNames(img@summary)) &&
        is.numeric(img@summary@xscale) && length(img@summary@xscale) == 2 &&
        all(is.finite(img@summary@xscale)) && diff(img@summary@xscale) != 0 &&
        is.numeric(img@summary@yscale) && length(img@summary@yscale) == 2 &&
        all(is.finite(img@summary@yscale)) && diff(img@summary@yscale) != 0) {
      # modified from
      # https://github.com/k-hench/hypoimg/blob/master/R/hypoimg_recolor_svg.R
      img_grob <- pictureGrob(img, x = x, y = y, height = height,
                              default.units = "native", expansion = 0)
      img_grob <- gList(img_grob)
      img_grob <- gTree(children = img_grob)
    } else {
      img_grob <- nullGrob()
    }
  } else { # png
    img_grob <- rasterGrob(img, x = x, y = y, height = height,
                           default.units = "native")
  }
  return(img_grob)
}

#' @importFrom grid grobName
ggname <- function(prefix, grob) {
  # copied from ggplot2
  grob$name <- grobName(grob, prefix)
  grob
}<|MERGE_RESOLUTION|>--- conflicted
+++ resolved
@@ -53,16 +53,13 @@
 #'   to finely select the aesthetics to display.
 #' @param remove_background \code{logical}. Should any white background be
 #'   removed from the silhouette(s)? See [recolor_phylopic()] for details.
-<<<<<<< HEAD
 #' @param verbose \code{logical}. Should the attribution information for the
 #'   used silhouette(s) be printed to the console (see [get_attribution()])?
-=======
 #' @param filter \code{character}. Filter by usage license if using the `name`
 #'   aesthetic. Use "by" to limit results to images which do not require
 #'   attribution, "nc" for images which allows commercial usage, and "sa" for
 #'   images without a StandAlone clause. The user can also combine these
 #'   filters as a vector.
->>>>>>> c19c760f
 #' @inheritParams ggplot2::layer
 #' @inheritParams ggplot2::geom_point
 #' @inheritParams pick_phylopic
@@ -83,11 +80,8 @@
                           show.legend = FALSE,
                           inherit.aes = TRUE,
                           remove_background = TRUE,
-<<<<<<< HEAD
-                          verbose = FALSE) {
-=======
+                          verbose = FALSE,
                           filter = NULL) {
->>>>>>> c19c760f
   if (!is.logical(remove_background)) {
     stop("`remove_background` should be a logical value.")
   }
@@ -105,11 +99,8 @@
     params = list(
       na.rm = na.rm,
       remove_background = remove_background,
-<<<<<<< HEAD
       verbose = verbose,
-=======
       filter = filter,
->>>>>>> c19c760f
       ...
     )
   )
@@ -125,32 +116,9 @@
   default_aes = aes(size = 1.5, alpha = 1,
                     color = "black", fill = NA,
                     horizontal = FALSE, vertical = FALSE, angle = 0),
-<<<<<<< HEAD
   extra_params = c("na.rm", "remove_background", "verbose", "filter"),
   setup_data = function(data, params) {
-=======
-  use_defaults = function(self, data, params = list(), modifiers = aes()) {
-    # if fill isn't specified in the original data, copy over the colour column
-    col_fill <- c("colour", "fill") %in% colnames(data) |
-      c("colour", "fill") %in% names(params)
-    data <- ggproto_parent(Geom, self)$use_defaults(data, params, modifiers)
-    if (col_fill[1] && !col_fill[2]) {
-      data$fill <- data$colour
-    }
-    data
-  },
-  draw_panel = function(self, data, panel_params, coord, na.rm = FALSE,
-                        remove_background = TRUE, filter = NULL) {
-    if (is.list(filter)) filter <- filter[[1]]
-    # Clean and transform data
-    data <- remove_missing(data, na.rm = na.rm, c("img", "name", "uuid"))
-    data <- coord$transform(data, panel_params)
-
->>>>>>> c19c760f
-    # Check that aesthetics are valid
-    if (any(data$alpha > 1 | data$alpha < 0)) {
-      stop("`alpha` must be between 0 and 1.")
-    }
+    if (is.list(params$filter)) params$filter <- params$filter[[1]]
     # Check that only one silhouette aesthetic exists
     data_cols <- sapply(c("img", "name", "uuid"),
                         function(col) col %in% colnames(data))
@@ -176,23 +144,15 @@
       # Get PhyloPic for each unique name
       name_unique <- unique(names)
       imgs <- sapply(name_unique, function(name) {
-<<<<<<< HEAD
-        uuid <- tryCatch(get_uuid(name = name),
-                         error = function(cond) NA)
+        uuid <- tryCatch(get_uuid(name = name, filter = params$filter),
+                        error = function(cond) NA)
         if (is.na(uuid)) {
-          warning(paste0("`name` ", '"', name, '"',
-                         " returned no PhyloPic results."), call. = FALSE)
-=======
-        url <- tryCatch(get_uuid(name = name, url = TRUE, filter = filter),
-                        error = function(cond) NA)
-        if (is.na(url)) {
           text <- paste0("`name` ", '"', name, '"')
-          if (!is.null(filter)) {
+          if (!is.null(params$filter)) {
             text <- paste0(text, " with `filter` ", '"',
                            paste0(filter, collapse = "/"), '"')
           }
           warning(paste0(text, " returned no PhyloPic results."))
->>>>>>> c19c760f
           return(NULL)
         }
         get_phylopic(uuid)
@@ -232,8 +192,22 @@
     data$img <- imgs
     data
   },
+  use_defaults = function(self, data, params = list(), modifiers = aes()) {
+    # if fill isn't specified in the original data, copy over the colour column
+    col_fill <- c("colour", "fill") %in% colnames(data) |
+      c("colour", "fill") %in% names(params)
+    data <- ggproto_parent(Geom, self)$use_defaults(data, params, modifiers)
+    if (col_fill[1] && !col_fill[2]) {
+      data$fill <- data$colour
+    }
+    data
+  },
   draw_panel = function(self, data, panel_params, coord, na.rm = FALSE,
-                        remove_background = TRUE, verbose = FALSE) {
+                        remove_background = TRUE, filter = NULL) {
+    # Check that aesthetics are valid
+    if (any(data$alpha > 1 | data$alpha < 0)) {
+      stop("`alpha` must be between 0 and 1.")
+    }
     # Clean and transform data
     data <- remove_missing(data, na.rm = na.rm, c("img", "name", "uuid"))
     data <- coord$transform(data, panel_params)
@@ -255,13 +229,8 @@
       if (is.null(data$img[[i]])) {
         nullGrob()
       } else {
-<<<<<<< HEAD
         phylopicGrob(data$img[[i]], data$x[i], data$y[i], heights[i],
-                     data$colour[i], data$alpha[i],
-=======
-        phylopicGrob(imgs[[i]], data$x[i], data$y[i], heights[i],
                      data$colour[i], data$fill[i], data$alpha[i],
->>>>>>> c19c760f
                      data$horizontal[i], data$vertical[i], data$angle[i],
                      remove_background)
       }
