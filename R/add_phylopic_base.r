--- conflicted
+++ resolved
@@ -121,23 +121,15 @@
     # Get PhyloPic for each unique name
     name_unique <- unique(name)
     imgs <- sapply(name_unique, function(x) {
-<<<<<<< HEAD
-      id <- tryCatch(get_uuid(name = x),
+      id <- tryCatch(get_uuid(name = x, filter = filter),
                       error = function(cond) NA)
       if (is.na(id)) {
-        warning(paste0("`name` ", '"', x, '"',
-                       " returned no PhyloPic results."))
-=======
-      url <- tryCatch(get_uuid(name = x, filter = filter, url = TRUE),
-                      error = function(cond) NA)
-      if (is.na(url)) {
         text <- paste0("`name` ", '"', name, '"')
         if (!is.null(filter)) {
           text <- paste0(text, " with `filter` ", '"',
                          paste0(filter, collapse = "/"), '"')
         }
         warning(paste0(text, " returned no PhyloPic results."))
->>>>>>> c19c760f
         return(NULL)
       }
       get_phylopic(id)
