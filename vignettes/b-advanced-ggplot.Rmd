---
title: "Advanced examples in ggplot"
output: rmarkdown::html_vignette
vignette: >
  %\VignetteIndexEntry{Advanced examples in ggplot}
  %\VignetteEngine{knitr::rmarkdown}
  %\VignetteEncoding{UTF-8}
---

**Authors:** William Gearty & Lewis A. Jones

**Last updated:** `r Sys.Date()`

```{r setup, include = FALSE, eval = TRUE}
knitr::opts_chunk$set(echo = TRUE, include = TRUE, eval = TRUE,
                      out.width = "100%", fig.width = 7.2, fig.height = 7.2,
                      dpi = 200)
```

<div style="text-align: justify">

# Introduction

Herein we provide three example applications of the **rphylopic** package in combination with the `{ggplot2}` package. However, note that all demonstrated functionality is also available for base R and showcased in a [separate vignette](c-advanced-base.html).

# Basic accession and transformation

The **rphylopic** package provides robust and flexible tools to access and transform PhyloPic silhouettes. Here we demonstrate this using the example dataset of Antarctic penguins from the `{palmerpenguins}` R package.

First, let's load our libraries and the penguin data:

```{r message = FALSE}
# Load libraries
library(rphylopic)
library(ggplot2)
library(palmerpenguins)
# Get penguin data and clean it
data(penguins)
penguins_subset <- subset(penguins, !is.na(sex))
```

Now, let's pick a silhouette to use for the penguins. Let's pick #2:

```{r, eval = FALSE}
# Pick a silhouette for Pygoscelis (here we pick #2)
penguin <- pick_phylopic("Pygoscelis", n = 3, view = 3)
```

```{r, echo = FALSE}
penguin <- get_phylopic("86334821-42ec-4da1-bb9d-53f3d6941c77")
```

You may have noticed in the preview that the silhouette was a little slanted. Let's rotate it clockwise just a smidgen:

```{r}
# It's a little slanted, so let's rotate it a little bit
penguin_rot <- rotate_phylopic(img = penguin, angle = 15)
```

Now, let's draft the plot that we want to make. In this case, let's plot the penguins' bill lengths vs. their flipper lengths:

```{r}
ggplot(penguins_subset) +
  geom_point(aes(x = bill_length_mm, y = flipper_length_mm)) +
  labs(x = "Bill length (mm)", y = "Flipper length (mm)") +
  facet_wrap(~species, ncol = 1) +
  theme_bw(base_size = 15)
```

<<<<<<< HEAD
That's a nice basic plot! But you know what would make it nicer? If we used little penguins instead of points! To do that, we can use the `geom_phylopic()` function instead of the `geom_point()` function. In this case, we use the same image for each x-y pair:
=======
That's a nice basic plot! But you know what would make it nicer? If we added a penguin silhouette to the plot. Sadly, we don't have a different silhouette for each species (although we could make one...), so let's just go with putting a single silhouette in the top panel. We'll use the `geom_phylopic()` function, which will require us to make a `data.frame`. Note that the `x` and `y` aesthetics specify the center of the silhouette, and the `size` argument specifies how tall the silhouette is in the units of the y-axis. Also note that we need to wrap the penguin image in a `list()` call to make it a repeatable object

```{r}
silhouette_df <- data.frame(x = 59, y = 215, species = "Adelie")
ggplot(penguins_subset) +
  geom_point(aes(x = bill_length_mm, y = flipper_length_mm)) +
  geom_phylopic(data = silhouette_df, aes(x = x, y = y), size = 30,
                img = list(penguin_rot)) +
  labs(x = "Bill length (mm)", y = "Flipper length (mm)") +
  facet_wrap(~species, ncol = 1) +
  theme_bw(base_size = 15)
```

Isn't that nifty! We can go a step further, though. What if we used little penguins instead of points?! To do that, we can use the `geom_phylopic()` function instead of the `geom_point()` function (in this case, we want to use the same image for each x-y pair):
>>>>>>> c19c760f

```{r}
ggplot(penguins_subset) +
  geom_phylopic(img = penguin_rot,
                aes(x = bill_length_mm, y = flipper_length_mm)) +
  labs(x = "Bill length (mm)", y = "Flipper length (mm)") +
  facet_wrap(~species, ncol = 1) +
  theme_bw(base_size = 15)
```

Oh no, the silhouettes are so small! The default silhouette size for `geom_phylopic()` is 1.5, which is way too small given the range of the y-axis here. Let's make the size of the silhouettes relative to the penguins' body masses. `{ggplot2}` should work its magic and make them reasonable sizes for the plot:

```{r}
ggplot(penguins_subset) +
  geom_phylopic(img = penguin_rot,
                aes(x = bill_length_mm, y = flipper_length_mm,
                    size = body_mass_g)) +
  labs(x = "Bill length (mm)", y = "Flipper length (mm)") +
  facet_wrap(~species, ncol = 1) +
  theme_bw(base_size = 15)
```

Finally, let's color the female and male penguins with different colors. Note that the default for `geom_phylopic()` is to not display a legend, so we need to set `show.legend = TRUE`. However, we only want a legend for the colors, so we use `guide = "none"` for the size scale:

```{r}
ggplot(penguins_subset) +
  geom_phylopic(img = penguin_rot,
                aes(x = bill_length_mm, y = flipper_length_mm,
                    size = body_mass_g, color = sex),
                show.legend = TRUE) +
  labs(x = "Bill length (mm)", y = "Flipper length (mm)") +
  scale_size_continuous(guide = "none") +
  scale_color_manual("Sex", values = c("orange", "blue"),
                      labels = c("Female", "Male")) +
  facet_wrap(~species, ncol = 1) +
  theme_bw(base_size = 15) +
  theme(legend.position = c(0.9, 0.9))
```

Now that's a nice figure!

# Geographic distribution
In much the same way as generic x-y plotting, the **rphylopic** package can be used in combination with `{ggplot2}` to plot organism silhouettes on a map. That is, to plot data points (e.g., species occurrences) as silhouettes. We provide an example here of how this might be achieved. For this application, we use the example occurrence dataset of early (Carboniferous to Early Triassic) tetrapods from the `{palaeoverse}` R package to visualize the geographic distribution of *Mesosaurus* fossils.

First, let's load our libraries and the tetrapod data:

```{r message = FALSE}
# Load libraries
library(rphylopic)
library(ggplot2)
library(palaeoverse)
# Get occurrence data
data(tetrapods)
```

Then we'll subset our occurrences to only those for *Mesosaurus*:

```{r}
# Subset to desired group
tetrapods <- subset(tetrapods, genus == "Mesosaurus")
```

Now, let's plot those occurrences on a world map. `{ggplot2}` and it's built-in function `map_data()` make this a breeze. Note that we use `alpha = 0.75` in case there are multiple occurrences in the same place. That way, the darker the color, the more occurrences in that geographic location.

```{r fig.height = 3.5}
# Get map data
world <- map_data(map = "world")
# Make map
ggplot() +
  geom_polygon(data = world, aes(x = long, y = lat, group = group),
               fill = "lightgray", color = "darkgrey", linewidth = 0.1) +
  geom_point(data = tetrapods, aes(x = lng, y = lat),
             size = 4, alpha = 0.75, color = "blue") +
  theme_void() +
  coord_quickmap()
```

Now, as with the penguin figure above, we can easily replace those points with silhouettes.

```{r fig.height = 3.5}
ggplot() +
  geom_polygon(data = world, aes(x = long, y = lat, group = group),
               fill = "lightgray", color = "darkgrey", linewidth = 0.1) +
  geom_phylopic(data = tetrapods, aes(x = lng, y = lat, name = genus),
                size = 4, alpha = 0.75, color = "blue") +
  theme_void() +
  coord_quickmap()
```

Snazzy!

Note that while we used the genus name as the `name` aesthetic here, we easily could have done `name = "Mesosaurus"` outside of the `aes()` call instead. However, if we were plotting occurrences of multiple genera, we'd definitely want to plot them as different silhouettes using `name = genus` within the `aes()` call.

# Phylogenetics
Another common use case of PhyloPic silhouettes is to represent taxonomic information. In this example, we demonstrate how to use silhouettes within a phylogenetic framework. In this case, the phylogeny, taken from the `{phytools}` package, includes taxa across all vertebrates. Even many taxonomic experts are unlikely to know the scientific names of these 11 disparate taxa, so we'll replace the names with PhyloPic silhouettes. First, let's load our libraries and data:

```{r message = FALSE}
# Load libraries
library(rphylopic)
library(ggplot2)
library(phytools)
# Get vertebrate phylogeny and data
data(vertebrate.tree)
```

We can use a vectorized version of the `get_uuid()` function to retrieve UUID values for all of the species at once. However, just in case we get an error, we wrap the `get_uuid()` call in a `tryCatch()` call. This way, we should get either a UUID or `NA` for each species: 

```{r}
# Make a data.frame for the PhyloPic names
vertebrate_data <- data.frame(species = vertebrate.tree$tip.label, uuid = NA)
# Try to get PhyloPic UUIDs for the species names
vertebrate_data$uuid <- sapply(vertebrate.tree$tip.label,
                               function(x) {
                                 tryCatch(get_uuid(x), error = function(e) NA)
                                 })
vertebrate_data
```

Oh no, we weren't able to find a silhouette for *Myotis lucifugus* (little brown bat)! Good thing we used `tryCatch()`! Given the coarse resolution of this phylogeny, we can just grab a silhouette for the subfamily (Vespertilioninae):

```{r}
vertebrate_data$uuid[vertebrate_data$species == "Myotis_lucifugus"] <-
  get_uuid("Vespertilioninae")
```

I'm also not a huge fan of the boar picture. Let's choose an alternative with `pick_phylopic()`.

```{r eval = FALSE}
# Pick a different boar image; we'll pick #2
boar_svg <- pick_phylopic("Sus scrofa", view = 5)
# Extract the UUID
vertebrate_data$uuid[vertebrate_data$species == "Sus_scrofa"] <-
  attr(boar_svg, "uuid")
```

```{r echo = FALSE}
vertebrate_data$uuid[vertebrate_data$species == "Sus_scrofa"] <-
  "87047da1-b40e-4b31-8492-4db262f129f5"
```

Now that we've got our phylogeny and UUIDs, we could go ahead and create our figure. However, time for a quick aside. The time required for `geom_phylopic()` and the other **rphylopic** visualization functions scales with the number of *unique* names/UUIDs, not the number of plotted silhouettes. Therefore, if you are plotting a lot of *different* silhouettes, these functions can take quite a long time to poll PhyloPic for each unique name, download the silhouettes, and convert them to be added to the plot. If you plan to use the same silhouettes for multiple figures, we strongly suggest that you poll PhyloPic yourself using `get_phylopic()` or `pick_phylopic()`, save the silhouettes to your R environment, and then these use image objects in the visualization functions (with the `img` argument/aesthetic). Following this advice, let's get image objects for these 11 species before we make our figure. Note that, since we've used `get_uuid()` to get these 11 UUIDs, we know that they are valid, so we don't need to catch any errors this time.

```{r}
vertebrate_data$svg <- lapply(vertebrate_data$uuid, get_phylopic)
```

Now let's go ahead and plot our phylogeny with the [ggtree](https://www.bioconductor.org/packages/ggtree) package:

```{r message = FALSE}
library(ggtree)
# Plot the tree
ggtree(vertebrate.tree, size = 1, layout = "circular")
```

Hmm...that's a bit boring. Let's add a geological timescale to the background using `coord_geo_polar()` from the `{deeptime}` package. Note that we need to use the `revts()` function to reverse the time axis to work with `coord_geo_polar()`.

```{r}
library(deeptime)
# Plot the tree with a geological timescale in the background
revts(ggtree(vertebrate.tree, size = 1)) +
  scale_x_continuous(breaks = seq(-500, 0, 100),
                     labels = seq(500, 0, -100),
                     limits = c(-500, 0)) +
  coord_geo_polar(dat = "periods") +
  theme(line = element_line(linewidth = 1),
        axis.text.r = element_text(size = 5, hjust = -0.5, vjust = -1.5))
```

That's looking a lot prettier! Let's go ahead and add our silhouettes now. Note that we need to attach the `vertebrate_data` object with the `%<+%` operator from `{ggtree}`.

```{r message = FALSE, warning = FALSE}
revts(ggtree(vertebrate.tree, size = 1)) %<+% vertebrate_data +
  geom_phylopic(aes(img = svg), size = 25) +
  scale_x_continuous(breaks = seq(-500, 0, 100),
                     labels = seq(500, 0, -100),
                     limits = c(-500, 0)) +
  coord_geo_polar(dat = "periods") +
  theme(line = element_line(linewidth = 1),
        axis.text.r = element_text(size = 5, hjust = -0.5, vjust = -1.5))
```

Note that only a single size is specified and aspect ratio is always maintained, hence why the silhouettes all have the same height but different widths. Let's fix some of the silhouettes by rotating them 90 degrees:

```{r}
vertebrate_data$svg[[1]] <- rotate_phylopic(img = vertebrate_data$svg[[1]])
vertebrate_data$svg[[8]] <- rotate_phylopic(img = vertebrate_data$svg[[8]])
```

And now the finished product:

```{r message = FALSE, warning = FALSE}
revts(ggtree(vertebrate.tree, size = 1)) %<+% vertebrate_data +
  geom_phylopic(aes(img = svg), size = 25) +
  scale_x_continuous(breaks = seq(-500, 0, 100),
                     labels = seq(500, 0, -100),
                     limits = c(-500, 0)) +
  coord_geo_polar(dat = "periods") +
  theme(line = element_line(linewidth = 1),
        axis.text.r = element_text(size = 5, hjust = -0.5, vjust = -1.5))
```

Beautiful!

</div><|MERGE_RESOLUTION|>--- conflicted
+++ resolved
@@ -67,24 +67,20 @@
   theme_bw(base_size = 15)
 ```
 
-<<<<<<< HEAD
-That's a nice basic plot! But you know what would make it nicer? If we used little penguins instead of points! To do that, we can use the `geom_phylopic()` function instead of the `geom_point()` function. In this case, we use the same image for each x-y pair:
-=======
-That's a nice basic plot! But you know what would make it nicer? If we added a penguin silhouette to the plot. Sadly, we don't have a different silhouette for each species (although we could make one...), so let's just go with putting a single silhouette in the top panel. We'll use the `geom_phylopic()` function, which will require us to make a `data.frame`. Note that the `x` and `y` aesthetics specify the center of the silhouette, and the `size` argument specifies how tall the silhouette is in the units of the y-axis. Also note that we need to wrap the penguin image in a `list()` call to make it a repeatable object
+That's a nice basic plot! But you know what would make it nicer? If we added a penguin silhouette to the plot. Sadly, we don't have a different silhouette for each species (although we could make one...), so let's just go with putting a single silhouette in the top panel. We'll use the `geom_phylopic()` function, which will require us to make a `data.frame`. Note that the `x` and `y` aesthetics specify the center of the silhouette, and the `size` argument specifies how tall the silhouette is in the units of the y-axis.
 
 ```{r}
 silhouette_df <- data.frame(x = 59, y = 215, species = "Adelie")
 ggplot(penguins_subset) +
   geom_point(aes(x = bill_length_mm, y = flipper_length_mm)) +
   geom_phylopic(data = silhouette_df, aes(x = x, y = y), size = 30,
-                img = list(penguin_rot)) +
+                img = penguin_rot) +
   labs(x = "Bill length (mm)", y = "Flipper length (mm)") +
   facet_wrap(~species, ncol = 1) +
   theme_bw(base_size = 15)
 ```
 
 Isn't that nifty! We can go a step further, though. What if we used little penguins instead of points?! To do that, we can use the `geom_phylopic()` function instead of the `geom_point()` function (in this case, we want to use the same image for each x-y pair):
->>>>>>> c19c760f
 
 ```{r}
 ggplot(penguins_subset) +
