% Generated by roxygen2: do not edit by hand
% Please edit documentation in R/geom_phylopic.R
\name{geom_phylopic}
\alias{geom_phylopic}
\title{Geom for adding PhyloPic silhouettes to a plot}
\usage{
geom_phylopic(
  mapping = NULL,
  data = NULL,
  stat = "identity",
  position = "identity",
  ...,
  na.rm = FALSE,
  show.legend = FALSE,
  inherit.aes = TRUE,
  remove_background = TRUE,
<<<<<<< HEAD
  verbose = FALSE
=======
  filter = NULL
>>>>>>> c19c760f
)
}
\arguments{
\item{mapping}{Set of aesthetic mappings created by \code{\link[ggplot2:aes]{aes()}}. If specified and
\code{inherit.aes = TRUE} (the default), it is combined with the default mapping
at the top level of the plot. You must supply \code{mapping} if there is no plot
mapping.}

\item{data}{The data to be displayed in this layer. There are three
options:

If \code{NULL}, the default, the data is inherited from the plot
data as specified in the call to \code{\link[ggplot2:ggplot]{ggplot()}}.

A \code{data.frame}, or other object, will override the plot
data. All objects will be fortified to produce a data frame. See
\code{\link[ggplot2:fortify]{fortify()}} for which variables will be created.

A \code{function} will be called with a single argument,
the plot data. The return value must be a \code{data.frame}, and
will be used as the layer data. A \code{function} can be created
from a \code{formula} (e.g. \code{~ head(.x, 10)}).}

\item{stat}{The statistical transformation to use on the data for this
layer, either as a \code{ggproto} \code{Geom} subclass or as a string naming the
stat stripped of the \code{stat_} prefix (e.g. \code{"count"} rather than
\code{"stat_count"})}

\item{position}{Position adjustment, either as a string naming the adjustment
(e.g. \code{"jitter"} to use \code{position_jitter}), or the result of a call to a
position adjustment function. Use the latter if you need to change the
settings of the adjustment.}

\item{...}{Other arguments passed on to \code{\link[ggplot2:layer]{layer()}}. These are
often aesthetics, used to set an aesthetic to a fixed value, like
\code{colour = "red"} or \code{size = 3}. They may also be parameters
to the paired geom/stat.}

\item{na.rm}{If \code{FALSE}, the default, missing values are removed with
a warning. If \code{TRUE}, missing values are silently removed.}

\item{show.legend}{logical. Should this layer be included in the legends?
\code{FALSE}, the default, never includes, \code{NA} includes if any aesthetics are
mapped, and \code{TRUE} always includes. It can also be a named logical vector
to finely select the aesthetics to display.}

\item{inherit.aes}{If \code{FALSE}, overrides the default aesthetics,
rather than combining with them. This is most useful for helper functions
that define both data and aesthetics and shouldn't inherit behaviour from
the default plot specification, e.g. \code{\link[ggplot2:borders]{borders()}}.}

\item{remove_background}{\code{logical}. Should any white background be
removed from the silhouette(s)? See \code{\link[=recolor_phylopic]{recolor_phylopic()}} for details.}

<<<<<<< HEAD
\item{verbose}{\code{logical}. Should the attribution information for the
used silhouette(s) be printed to the console (see \code{\link[=get_attribution]{get_attribution()}})?}
=======
\item{filter}{\code{character}. Filter by usage license if using the \code{name}
aesthetic. Use "by" to limit results to images which do not require
attribution, "nc" for images which allows commercial usage, and "sa" for
images without a StandAlone clause. The user can also combine these
filters as a vector.}
>>>>>>> c19c760f
}
\description{
This geom acts like \code{\link[ggplot2:geom_point]{ggplot2::geom_point()}}, except that the specified
silhouettes are used as points. Silhouettes can be specified by their \code{name},
\code{uuid}, or image objects (\code{img}).
}
\details{
One (and only one) of the \code{img}, \code{name}, or \code{uuid} aesthetics must
be specified. The \code{img} aesthetic can be
\link[grImport2:Picture-class]{Picture} objects or png array objects, e.g.,
from using \code{\link[=get_phylopic]{get_phylopic()}}. Use the \code{x} and \code{y} aesthetics to place the
silhouettes at specified positions on the plot. The \code{size} aesthetic
specifies the height of the silhouettes in the units of the y axis. The
aspect ratio of the silhouettes will always be maintained.

The \code{color} (default: "black"), \code{fill} (default: NA), and \code{alpha} (default:
\enumerate{
\item aesthetics can be used to change the outline color, fill color, and
transparency (outline and fill) of the silhouettes, respectively. If
\code{color} is specified and \code{fill} is NA the outline and fill color will be
the same. If "original" is specified for the \code{color} aesthetic, the
original color of the silhouette outline will be used (usually the same as
"transparent"). If "original" is specified for the \code{fill} aesthetic, the
original color of the silhouette body will be used (usually the same as
"black").
}

The \code{horizontal} and \code{vertical} aesthetics can be used to flip the
silhouettes. The \code{angle} aesthetic can be used to rotate the silhouettes.
When specifying a horizontal and/or vertical flip \strong{and} a rotation, the
flip(s) will always occur first. If you would like to customize this
behavior, you can flip and/or rotate the image within your own workflow
using \code{\link[=flip_phylopic]{flip_phylopic()}} and \code{\link[=rotate_phylopic]{rotate_phylopic()}}.

Note that png array objects can only be rotated by multiples of 90 degrees.
Also, outline colors do not currently work for png array objects.
}
\section{Aesthetics}{
 geom_phylopic understands the following aesthetics:
\itemize{
\item \strong{x} (required)
\item \strong{y} (required)
\item \strong{img/uuid/name} (one, and only one, required)
\item size
\item color/colour
\item fill
\item alpha
\item horizontal
\item vertical
\item angle

Learn more about setting these aesthetics in \code{\link[=add_phylopic]{add_phylopic()}}.
}
}

\examples{
library(ggplot2)
df <- data.frame(x = c(2, 4), y = c(10, 20), name = c("cat", "walrus"))
ggplot(df) +
  geom_phylopic(aes(x = x, y = y, name = name),
                color = "purple", size = 10) +
  facet_wrap(~name) +
  coord_cartesian(xlim = c(1,6), ylim = c(5, 30))
}<|MERGE_RESOLUTION|>--- conflicted
+++ resolved
@@ -14,11 +14,8 @@
   show.legend = FALSE,
   inherit.aes = TRUE,
   remove_background = TRUE,
-<<<<<<< HEAD
-  verbose = FALSE
-=======
+  verbose = FALSE,
   filter = NULL
->>>>>>> c19c760f
 )
 }
 \arguments{
@@ -73,16 +70,14 @@
 \item{remove_background}{\code{logical}. Should any white background be
 removed from the silhouette(s)? See \code{\link[=recolor_phylopic]{recolor_phylopic()}} for details.}
 
-<<<<<<< HEAD
 \item{verbose}{\code{logical}. Should the attribution information for the
 used silhouette(s) be printed to the console (see \code{\link[=get_attribution]{get_attribution()}})?}
-=======
+
 \item{filter}{\code{character}. Filter by usage license if using the \code{name}
 aesthetic. Use "by" to limit results to images which do not require
 attribution, "nc" for images which allows commercial usage, and "sa" for
 images without a StandAlone clause. The user can also combine these
 filters as a vector.}
->>>>>>> c19c760f
 }
 \description{
 This geom acts like \code{\link[ggplot2:geom_point]{ggplot2::geom_point()}}, except that the specified
